![Unofficial C# Async Streams](banner.png)

## SUMMARY

Makes asynchronous enumeration as easy as the synchronous counterpart. Such feature is also known as 'Async Streams' in upcoming C# 8.0. The library introduces familiar and easy to use syntax, `IAsyncEnumerable`, `IAsyncEnumerator`, `ForEachAsync()`, `ParallelForEachAsync()`, and other useful extension methods.


## PROBLEM SPACE

Helps to (a) create an element provider, where producing an element can take a lot of time due to dependency on other asynchronous events (e.g. wait handles, network streams), and (b) a consumer that processes those element as soon as they are ready without blocking the thread (the processing is scheduled on a worker thread instead). [Bassam Alugili made a great explanation on Async Streams in an InfoQ article](https://www.infoq.com/articles/Async-Streams).


## EXAMPLE 1 (demonstrates usage only)

```csharp
    using Dasync.Collections;

    static IAsyncEnumerable<int> ProduceAsyncNumbers(int start, int end)
    {
      return new AsyncEnumerable<int>(async yield => {

        // Just to show that ReturnAsync can be used multiple times
        await yield.ReturnAsync(start);

        for (int number = start + 1; number <= end; number++)
          await yield.ReturnAsync(number);

        // You can break the enumeration loop with the following call:
        yield.Break();

        // This won't be executed due to the loop break above
        await yield.ReturnAsync(12345);
      });
    }

    // Just to compare with synchronous version of enumerator
    static IEnumerable<int> ProduceNumbers(int start, int end)
    {
      yield return start;

      for (int number = start + 1; number <= end; number++)
        yield return number;

      yield break;

      yield return 12345;
    }

    static async Task ConsumeNumbersAsync()
    {
      var asyncEnumerableCollection = ProduceAsyncNumbers(start: 1, end: 10);
      int count == 0;
      await asyncEnumerableCollection.ForEachAsync(async number => {
        await Console.Out.WriteLineAsync($"{number}");
        count++;
        if (count >= 5)
        {
          // You can break the ForEachAsync loop with the following call:
          ForEachAsync.Break();
        }
      });
    }

    // Just to compare with synchronous version of enumeration
    static void ConsumeNumbers()
    {
      var enumerableCollection = ProduceNumbers(start: 1, end: 10);
      foreach (var number in enumerableCollection) {
        Console.Out.WriteLine($"{number}");
      }
    }
```


## EXAMPLE 2 (LINQ-style extension methods)

```csharp
    using Dasync.Collections;
    
    IAsyncEnumerable<Bar> ConvertGoodFoosToBars(IAsyncEnumerable<Foo> items)
    {
        return items
          .Where(foo => foo.IsGood)
          .Select(foo => Bar.FromFoo(foo));
    }
```


## EXAMPLE 3 (async parallel for-each)

```csharp
    using Dasync.Collections;
    
    async Task<IReadOnlyCollection<string>> GetStringsAsync(IEnumerable<T> uris, HttpClient httpClient, CancellationToken cancellationToken)
    {
        var result = new ConcurrentBag<string>();
        
        await uris.ParallelForEachAsync(
            async uri =>
            {
                var str = await httpClient.GetStringAsync(uri, cancellationToken);
                result.Add(str);
            },
            maxDegreeOfParallelism: 5,
            cancellationToken: cancellationToken);
        
        return result;
    }
```


## [EXAMPLE 4 (Azure Cloud Table streaming)](https://gist.github.com/tyrotoxin/9f5ffb69cbcd9042f6f989104e4da0f6)


## [EXAMPLE 5 (Azure Cloud Queue streaming)](https://gist.github.com/tyrotoxin/c1f85a900bba9e5a4f2d570f67be2e37)


## WILL THIS MAKE MY APP FASTER?

No and Yes. Just making everything `async` makes your app tiny little bit slower because it adds overhead in form of state machines and tasks. However, this will help you to better utilize worker threads in the app because you don't need to block them anymore by waiting on the next element to be produced - i.e. this will make your app better in general when it has such multiple enumerations running in parallel. The best fit for `IAsyncEnumerable` is a case when you read elements from a network stream, like HTTP + XML (as shown above; SOAP), or a database client implementation where result of a query is a set or rows.


## DIFFERENCES BETWEEN C# 8.0 AND EARLIER VERSIONS
C# 8.0 and .NET Standard 2.1 introduce the native support for [Async Streams](https://docs.microsoft.com/en-us/dotnet/csharp/tutorials/generate-consume-asynchronous-stream). However, if you still use an older version of C# and wish to upgrade, the changes should be straight-forward.

Change an iterator from this:
```csharp
using Dasync.Collections;
IAsyncEnumerable<int> AsyncIterator() => new AsyncEnumerable(async yield =>
{
  await yield.ReturnAsync(123);
});
```
to this:
```csharp
using System.Collections.Generic;
async IAsyncEnumerable<int> AsyncIterator()
{
  yield return 123;
}
```

Change a consumer from this:
```csharp
using Dasync.Collections;
await asyncEnumerable.ForEachAsync(item => 
{
  ...
});
```
to this:
```csharp
using System.Collections.Generic;
await foreach (var item in asyncEnumerable)
{
  ...
}
```

<<<<<<< HEAD
The version 3 of this library is already upgraded to use .NET's integrated iterators and interfaces (`IAsyncEnumerable`, `IAsyncEnumerator`), where all usefull extension methods (like `ParallelForEachAsync`) survived. The only reason why version 3 is marked with 'beta' flag is that .NET Core 3.0 is not released yet. There are no experimental features or unfinished code, and it's safe to use.

=======
>>>>>>> 682159ca

## REFERENCES

GitHub: https://github.com/Dasync/AsyncEnumerable

NuGet.org: https://www.nuget.org/packages/AsyncEnumerator/

License: https://github.com/Dasync/AsyncEnumerable/blob/master/LICENSE


## IMPLEMENTATION DETAILS

__1: How to use this library?__

See examples above. The core code is in `System.Collections.Async` namespace. You can also find useful extension methods in `System.Collections` and `System.Collections.Generic` namespaces for `IEnumerable` and `IEnumerator` interfaces.


__2: Using CancellationToken__

```csharp
    IAsyncEnumerable<int> ProduceNumbers()
    {
      return new AsyncEnumerable<int>(async yield => {

        await FooAsync(yield.CancellationToken);
      });
    }
```

__3: Always remember about ConfigureAwait(false)__

To avoid performance degradation and possible dead-locks in ASP.NET or WPF applications (or any `SynchronizationContext`-dependent environment), you should always put `ConfigureAwait(false)` in your `await` statements:

```csharp
    IAsyncEnumerable<int> GetValues()
    {
      return new AsyncEnumerable<int>(async yield =>
      {
        await FooAsync().ConfigureAwait(false);

        // Yes, it's even needed for 'yield.ReturnAsync'
        await yield.ReturnAsync(123).ConfigureAwait(false);
      });
    }
```

__4: Clean-up on incomplete enumeration__

Imagine such situation:

```csharp
    IAsyncEnumerable<int> ReadValuesFromQueue()
    {
      return new AsyncEnumerable<int>(async yield =>
      {
        using (var queueClient = CreateQueueClient())
        {
          while (true)
          {
            var message = queueClient.DequeueMessageAsync();
            if (message == null)
              break;
            
            await yield.ReturnAsync(message.Value);
          }
        }
      });
    }

    Task<int> ReadFirstValueOrDefaultAsync()
    {
      return ReadValuesFromQueue().FirstOrDefaultAsync();
    }
```

The `FirstOrDefaultAsync` method will try to read first value from the `IAsyncEnumerator`, and then will just dispose it. However, disposing `AsyncEnumerator` does not mean that the `queueClient` in the lambda function will be disposed automatically as well, because async methods are just state machines which need somehow to go to a particular state to do the clean-up. To provide such behavior, when you dispose an `AsyncEnumerator` before you reach the end of enumeration, it will tell to resume your async lambda function (at `await yield.ReturnAsync()`) with the `AsyncEnumerationCanceledException` (derives from `OperationCanceledException`). Having such exception in your lambda method will break normal flow of enumeration and will go to terminal state of the underlying state machine, what will do the clean-up, i.e. dispose the `queueClient` in this case. You don't need (and shouldn't) catch that exception type, because it's handled internally by `AsyncEnumerator`. The same exception is thrown when you call `yield.Break()`.

There is another option to do the cleanup on `Dispose`:

```csharp
    IAsyncEnumerator<int> GetQueueEnumerator()
    {
      var queueClient = CreateQueueClient();

      return new AsyncEnumerable<int>(async yield =>
      {
        while (true)
        {
          var message = queueClient.DequeueMessageAsync();
          if (message == null)
            break;
            
          await yield.ReturnAsync(message.Value);
        }
      },
      onDispose: () => queueClient.Dispose());
    }
```

__5: Why is GetAsyncEnumeratorAsync async?__

The `IAsyncEnumerable.GetAsyncEnumeratorAsync()` method is async and returns a `Task<IAsyncEnumerator>`, where the current implementation of `AsyncEnumerable` always runs that method synchronously and just returns an instance of `AsyncEnumerator`. Having interfaces allows you to do your own implementation, where classes mentioned above are just helpers. The initial idea was to be able to support database-like scenarios, where `GetAsyncEnumeratorAsync()` executes a query first (what internally returns a pointer), and the `MoveNextAsync()` enumerates through rows (by using that pointer).

__6: Returning IAsyncEnumerable vs IAsyncEnumerator__

When you implement a method that returns an async-enumerable collection you have a choice to return either `IAsyncEnumerable` or `IAsyncEnumerator` - the constructors of the helper classes `AsyncEnumerable` and `AsyncEnumerator` are absolutely identical. Both interfaces have same set of useful extension methods, like `ForEachAsync`.

When you create an 'enumerable', you create a factory that produces 'enumerators', i.e. you can enumerate through a collection many times. On the other hand, creating an 'enumerator' is needed when you can through a collection only once.

Consider these 2 scenarios:

```csharp
    // You want to execute the same query against a database many times - you need an 'enumerable'
    IAsyncEnumerable<DbRow> GetItemsFromDatabase()
    {
      return new AsyncEnumerable<int>(async yield =>
      {
        using (var dbReader = DbContext.ExecuteQuery(...))
        {
          while (true)
          {
            DbRow row = dbReader.ReadAsync();
            if (row == null)
              break;
            await yield.ReturnAsync(row);
          }
        }
      });
    }

    // Assume that you cannot seek in the stream - you need an 'enumerator'
    IAsyncEnumerator<byte> EnumerateBytesInStream(Stream stream)
    {
      return new AsyncEnumerator<int>(async yield =>
      {
        while (true)
        {
          int byte = await stream.ReadByteAsync();
          if (byte < 0)
            break;
          await yield.ReturnAsync((byte)byte);
        }
      });
    }
```

__7: Where is Reset or ResetAsync?__

The `Reset` method must not be on the `IEnumerator` interface, and should be considered as deprecated. Create a new enumerator instead. This is the reason why the 'oneTimeUse' flag was removed in version 2 of this library.

__8: How can I do synchronous for-each enumeration through IAsyncEnumerable?__

You can use extension methods like `IAsyncEnumerable.ToEnumerable()` to use built-in `foreach` enumeration, BUT you should never do that! The general idea of this library is to avoid thread-blocking calls on worker threads, where converting an `IAsyncEnumerable` to `IEnumerable` will just defeat the whole purpose of this library. This is the reason why such synchronous extension methods are marked with `[Obsolete]` attribute.

__9: What's the difference between ForEachAsync and ParallelForEachAsync?__

The `ForEachAsync` allows you to go through a collection and perform an action on every single item in sequential manner. On the other hand, `ParallelForEachAsync` allows you to run the action on multiple items at the same time where the sequential order of completion is not guaranteed. For the latter, the degree of the parallelism is controlled by the `maxDegreeOfParallelism` argument, however it does not guarantee to spin up the exact amount of threads, because it depends on the [thread pool size](https://msdn.microsoft.com/en-us/library/system.threading.threadpool.setmaxthreads(v=vs.110).aspx) and its occupancy at a moment of time. Such parallel approach is much better than trying to create a task for an action for every single item on the collection and then awaiting on all of them with `Task.WhenAll`, because it adds less overhead to the runtime, better with memory usage, and helps with throttling-sensitive scenarios.


## RELEASE NOTES

3.1.0: Add support for NET Standard 2.1.
       Consolidate interface with Microsoft's implementation.

2.2.2: Bug-fix: IAsyncEnumerator.MoveNext must return FAlse on Yield.Break instead of throwing OperationCanceledException.

2.2.0: New LINQ-style extension methods: SelectMany, Append, Prepend, OfType, Concat, Distinct, ToDictionaryAsync, ToLookupAsync, AggregateAsync.

2.1.1: Bug-fix: AsyncEnumerator.OnEnumerationComplete might throw a NullReferneceException when enumeration is canceled.
       Bug-fix: Batch extension method does not work at all - always throws InvalidOperationException.

2.1.0: New extension methods: Batch, UnionAll, Single, SingleOrDefault, DefaultIfEmpty, Cast.
       Bug-fix: AsyncEnumerator.MoveNextAsync() must not succeed after Dispose().

2.0.1: Bug-fix: call onDispose when AsyncEnumerator is GC'ed but enumeration hasn't been started.
       Bug-fix: re-throw base exception instead of AggregateException in blocking synchronous methods.

2.0.0: Revise design of the library: same features, but slight paradigm shift and interface breaking changes.

1.5.0: Add support for .NET Standard, minor improvements.

1.4.2: Add finalizer to AsyncEnumerator and call Dispose in ForEachAsync and ParallelForEachAsync extension methods.

1.4.0: Add new generic type AsyncEnumeratorWithState for performance optimization.
       Now IAsyncEnumerator&lt;T&gt; is covariant.
       Add ForEachAsync, ParallelForeachAsync, and LINQ-style extension methods for IAsyncEnumerator.

1.3.0: Significantly improve performance of AsyncEnumerator by reducing thread switching and re-using instances of TaskCompletionSource.
       Add support for a state object that can be passed into AsyncEnumerable and AsyncEnumerator for performance optimization.
       Remove CancellationToken from Select/Take/Skip/Where extension methods - fix improper implementation.
       Move AsyncEnumerationCanceledException out of the generic AsyncEnumerator type.
       Change default behavior of the ToAsyncEnumerable extension method - now MoveNextAsync will run synchronously by default.

1.2.3: AsyncEnumerationCanceledException is thrown to the async enumeration function when the AsyncEnumerator is disposed before reaching the end of enumeration, what allows to do the clean-up.
       Fixed MoveNextAsync() that threw an exception sometimes only when you passed the end of enumeration.

1.2.2: Fix exception propagation in AsyncEnumerator. 

1.2.1: New Linq-style extension methods in System.Collections.Async namespace.

1.2.0: Contract breaking changes in ParallelForEachAsync: introduce ParallelForEachException to unify error outcome of the loop.

1.1.0: Add ParallelForEachAsync extension methods for IEnumerable&lt;T&gt; and IAsyncEnumerable&lt;T&gt; in System.Collections.Async namespace.<|MERGE_RESOLUTION|>--- conflicted
+++ resolved
@@ -157,11 +157,6 @@
 }
 ```
 
-<<<<<<< HEAD
-The version 3 of this library is already upgraded to use .NET's integrated iterators and interfaces (`IAsyncEnumerable`, `IAsyncEnumerator`), where all usefull extension methods (like `ParallelForEachAsync`) survived. The only reason why version 3 is marked with 'beta' flag is that .NET Core 3.0 is not released yet. There are no experimental features or unfinished code, and it's safe to use.
-
-=======
->>>>>>> 682159ca
 
 ## REFERENCES
 
