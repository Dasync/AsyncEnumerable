--- conflicted
+++ resolved
@@ -2174,10 +2174,9 @@
             return resultSelector(val);
         }
 
-<<<<<<< HEAD
-        #endregion
+#endregion
         
-        #region All / Any
+#region All / Any
 
         /// <summary>
         /// Determines whether all elements of a sequence satisfy a condition.
@@ -2255,10 +2254,7 @@
             return false;
         }
         
-        #endregion
-=======
 #endregion
->>>>>>> ab62b1de
 
 #region Shared Helpers
 
